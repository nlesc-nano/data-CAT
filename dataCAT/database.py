--- conflicted
+++ resolved
@@ -409,37 +409,22 @@
         """Helper method for :meth:`update_hdf5` when :code:`overwrite = False`."""
         mol_series = df.loc[index, MOL]
 
-<<<<<<< HEAD
+        # Update the HDF5_INDEX
+        i = len(group['atoms'])
+        j = i + len(mol_series)
+        hdf5_index = np.arange(i, j)
+        df.loc[index, HDF5_INDEX] = hdf5_index
+
         # Export the molecules to the .hdf5 file
         dtype: np.dtype = group['index'].dtype
-        index_ar: np.ndarray = index.values.astype(dtype, copy=False)
-        pdb_new = PDBContainer.from_molecules(mol_series, index=index_ar)
-        pdb_new.to_hdf5(group, mode='append')
-
-        # Update the HDF5_INDEX
-        j = len(group['atoms'])
-        i = j - len(mol_series)
-        hdf5_index = np.arange(i, j)
-        df.loc[index, HDF5_INDEX] = hdf5_index
+        scale: np.ndarray = index.values.astype(dtype, copy=False)
+        pdb_new = PDBContainer.from_molecules(mol_series, scale=scale)
+        pdb_new.to_hdf5(group, index=np.s_[i:j])
 
         # Post a message in the logger
         message = f"datasets={[group[n].name for n in PDBContainer.keys()]!r}; overwrite=False"
         update_hdf5_log(group['logger'], idx=hdf5_index, message=message)
 
-=======
-        i = len(group['atoms'])
-        j = i + len(mol_series)
-        ret = pd.Series(np.arange(i, j), index=new_index, name=HDF5_INDEX)
-
-        scale = cls._sanitize_multi_idx(new_index, dtype, database)
-        pdb_new = PDBContainer.from_molecules(mol_series, scale=scale)
-        pdb_new.to_hdf5(group, index=np.s_[i:j], update_scale=not opt)
-
-        names = ('atoms', 'bonds', 'atom_count', 'bond_count')
-        message = f"datasets={[group[n].name for n in names]!r}; overwrite=False"
-        update_hdf5_log(group['logger'], index=ret.values, message=message)
-        df.update(ret, overwrite=True)
->>>>>>> b25f7f3e
         if opt:
             df.loc[index, OPT] = True
 
@@ -451,30 +436,17 @@
         hdf5_index = hdf5_series.values
         mol_series = df.loc[index, MOL]
 
-<<<<<<< HEAD
-        # Export the molecules to the .hdf5 file
-        dtype: np.dtype = group['index'].dtype
-        mol_index: np.ndarray = mol_series.index.values.astype(dtype, copy=False)
-        pdb_old = PDBContainer.from_molecules(mol_series, index=mol_index)
-        pdb_old.to_hdf5(group, mode='update', idx=hdf5_index)
-=======
-        scale = mol_series.index.values.astype(dtype)
+        dtype: np.dtype = group['atoms'].dims[0]['index'].dtype
+        scale: np.ndarray = mol_series.index.values.astype(dtype)
         pdb_old = PDBContainer.from_molecules(mol_series, scale=scale)
         pdb_old.to_hdf5(group, index=old.values)
 
+        # Update the logger
         names = ('atoms', 'bonds', 'atom_count', 'bond_count')
         message = f"datasets={[group[n].name for n in names]!r}; overwrite=True"
         update_hdf5_log(group['logger'], index=old.values, message=message)
         if opt:
             df.loc[old.index, OPT] = True
->>>>>>> b25f7f3e
-
-        # Update the logger
-        message = f"datasets={[group[n].name for n in PDBContainer.keys()]!r}; overwrite=True"
-        update_hdf5_log(group['logger'], idx=hdf5_index, message=message)
-
-        if opt:
-            df.loc[index, OPT] = True
 
     """ ########################  Pulling results from the database ########################### """
 
